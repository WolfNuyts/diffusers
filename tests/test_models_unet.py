--- conflicted
+++ resolved
@@ -20,13 +20,8 @@
 
 import torch
 
-<<<<<<< HEAD
 from diffusers import TemporalUNet, UNet2DConditionModel, UNet2DModel
-from diffusers.testing_utils import floats_tensor, slow, torch_device
-=======
-from diffusers import UNet2DConditionModel, UNet2DModel
 from diffusers.utils import floats_tensor, slow, torch_device
->>>>>>> 71ca10c6
 
 from .test_modeling_common import ModelTesterMixin
 
